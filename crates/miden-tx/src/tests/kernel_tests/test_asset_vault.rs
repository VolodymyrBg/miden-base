--- conflicted
+++ resolved
@@ -24,11 +24,7 @@
 };
 use vm_processor::ProcessState;
 
-<<<<<<< HEAD
-use super::{Felt, Word, ONE, ZERO};
-=======
-use super::{Felt, ONE, Word, ZERO, word_to_masm_push_string};
->>>>>>> 83f866f7
+use super::{Felt, ONE, Word, ZERO};
 use crate::{
     assert_execution_error, testing::TransactionContextBuilder,
     tests::kernel_tests::read_root_mem_word,
