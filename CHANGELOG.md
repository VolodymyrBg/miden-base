# Changelog

## 0.7.0 (TBD)

### Changes

<<<<<<< HEAD
=======
- Implemented `to_hex` for `AccountIdPrefix` and `epoch_block_num` for `BlockHeader` (#1039).
- Added tracing to the `miden-tx-prover` CLI (#1014).
- Added health check endpoints to the prover service (#1006).
- Implemented serialization for `AccountHeader` (#996).
- Updated Pingora crates to 0.4 and added polling time to the configuration file (#997).
- Added support for `miden-tx-prover` proxy to update workers on a running proxy (#989).
- Refactored `miden-tx-prover` proxy load balancing strategy (#976).
>>>>>>> 487e8b93
- [BREAKING] Better error display when queues are full in the prover service (#967).
- [BREAKING] Remove `AccountBuilder::build_testing` and make `Account::initialize_from_components` private (#969).
- [BREAKING] Add error messages to errors and implement `core::error::Error` (#974).
- Refactored `miden-tx-prover` proxy load balancing strategy (#976).
- [BREAKING] Extend `AccountId` to two `Felt`s and require block hash in derivation (#982).
- Added conversion from `Account` to `AccountDelta` for initial account state representation as delta (#983).
- Implemented new `digest_from_hex!` macro (#984).
- Added Format Guidebook to the `miden-lib` crate (#987).
- Added support for `miden-tx-prover` proxy to update workers on a running proxy (#989).
- [BREAKING] Added `miden::note::get_script_hash` procedure (#995).
- Implemented serialization for `AccountHeader` (#996).
- Updated Pingora crates to 0.4 and added polling time to the configuration file (#997).
- [BREAKING] Refactor error messages in `miden-lib` and `miden-tx` and use `thiserror` 2.0 (#1005).
- Added health check endpoints to the prover service (#1006).
- Added tracing to the `miden-tx-prover` CLI (#1014).
- Introduced `ComponentPackage` and `ComponentConfig` with TOML serialization (#1015).
- Removed workers list from the proxy configuration file (#1018).

## 0.6.2 (2024-11-20)

- Avoid writing to the filesystem during docs.rs build (#970).

## 0.6.1 (2024-11-08)

### Features

- [BREAKING] Added CLI for the transaction prover services both the workers and the proxy (#955).

### Fixes

- Fixed `AccountId::new_with_type_and_mode()` (#958).
- Updated the ABI for the assembly procedures (#971).

## 0.6.0 (2024-11-05)

### Features

- Created a proving service that receives `TransactionWitness` and returns the proof using gRPC (#881).
- Implemented ability to invoke procedures against the foreign account (#882, #890, #896).
- Implemented kernel procedure to set transaction expiration block delta (#897).
- [BREAKING] Introduce a new way to build `Account`s from `AccountComponent`s (#941).
- [BREAKING] Introduce an `AccountBuilder` (#952).

### Changes

- [BREAKING] Changed `TransactionExecutor` and `TransactionHost` to use trait objects (#897).
- Made note scripts public (#880).
- Implemented serialization for `TransactionWitness`, `ChainMmr`, `TransactionInputs` and `TransactionArgs` (#888).
- [BREAKING] Renamed the `TransactionProver` struct to `LocalTransactionProver` and added the `TransactionProver` trait (#865).
- Implemented `Display`, `TryFrom<&str>` and `FromStr` for `AccountStorageMode` (#861).
- Implemented offset based storage access (#843).
- [BREAKING] `AccountStorageType` enum was renamed to `AccountStorageMode` along with its variants (#854).
- [BREAKING] `AccountStub` structure was renamed to `AccountHeader` (#855).
- [BREAKING] Kernel procedures now have to be invoked using `dynexec` instruction (#803).
- Refactored `AccountStorage` from `Smt` to sequential hash (#846).
- [BREAKING] Refactored batch/block note trees (#834).
- Set all procedures storage offsets of faucet accounts to `1` (#875).
- Added `AccountStorageHeader` (#876).
- Implemented generation of transaction kernel procedure hashes in build.rs (#887).
- [BREAKING] `send_asset` procedure was removed from the basic wallet (#829).
- [BREAKING] Updated limits, introduced additional limits (#889).
- Introduced `AccountDelta` maximum size limit of 32 KiB (#889).
- [BREAKING] Moved `MAX_NUM_FOREIGN_ACCOUNTS` into `miden-objects` (#904).
- Implemented `storage_size`, updated storage bounds (#886).
- [BREAKING] Auto-generate `KERNEL_ERRORS` list from the transaction kernel's MASM files and rework error constant names (#906).
- Implement `Serializable` for `FungibleAsset` (#907).
- [BREAKING] Changed `TransactionProver` trait to be `maybe_async_trait` based on the `async` feature (#913).
- [BREAKING] Changed type of `EMPTY_STORAGE_MAP_ROOT` constant to `RpoDigst`, which references constant from `miden-crypto` (#916).
- Added `RemoteTransactionProver` struct to `miden-tx-prover` (#921).
- [BREAKING] Migrated to v0.11 version of Miden VM (#929).
- Added `total_cycles` and `trace_length` to the `TransactionMeasurements` (#953).
- Added ability to load libraries into `TransactionExecutor` and `LocalTransactionProver` (#954).

## 0.5.1 (2024-08-28) - `miden-objects` crate only

- Implemented `PrettyPrint` and `Display` for `NoteScript`.

## 0.5.0 (2024-08-27)

### Features

- [BREAKING] Increase of nonce does not require changes in account state any more (#796).
- Changed `AccountCode` procedures from merkle tree to sequential hash + added storage_offset support (#763).
- Implemented merging of account deltas (#797).
- Implemented `create_note` and `move_asset_into_note` basic wallet procedures (#808).
- Made `miden_lib::notes::build_swap_tag()` function public (#817).
- [BREAKING] Changed the `NoteFile::NoteDetails` type to struct and added a `after_block_num` field (#823).

### Changes

- Renamed "consumed" and "created" notes into "input" and "output" respectively (#791).
- [BREAKING] Renamed `NoteType::OffChain` into `NoteType::Private`.
- [BREAKING] Renamed public accessors of the `Block` struct to match the updated fields (#791).
- [BREAKING] Changed the `TransactionArgs` to use `AdviceInputs` (#793).
- Setters in `memory` module don't drop the setting `Word` anymore (#795).
- Added `CHANGELOG.md` warning message on CI (#799).
- Added high-level methods for `MockChain` and related structures (#807).
- [BREAKING] Renamed `NoteExecutionHint` to `NoteExecutionMode` and added new `NoteExecutionHint` to `NoteMetadata` (#812, #816).
- [BREAKING] Changed the interface of the `miden::tx::add_asset_to_note` (#808).
- [BREAKING] Refactored and simplified `NoteOrigin` and `NoteInclusionProof` structs (#810, #814).
- [BREAKING] Refactored account storage and vault deltas (#822).
- Added serialization and equality comparison for `TransactionScript` (#824).
- [BREAKING] Migrated to Miden VM v0.10 (#826).
- Added conversions for `NoteExecutionHint` (#827).
- [BREAKING] Removed `serde`-based serialization from `miden-object` structs (#838).

## 0.4.0 (2024-07-03)

### Features

- [BREAKING] Introduce `OutputNote::Partial` variant (#698).
- [BREAKING] Added support for input notes with delayed verification of inclusion proofs (#724, #732, #759, #770, #772).
- Added new `NoteFile` object to represent serialized notes (#721).
- Added transaction IDs to the `Block` struct (#734).
- Added ability for users to set the aux field when creating a note (#752).

### Enhancements

- Replaced `cargo-make` with just `make` for running tasks (#696).
- [BREAKING] Split `Account` struct constructor into `new()` and `from_parts()` (#699).
- Generalized `build_recipient_hash` procedure to build recipient hash for custom notes (#706).
- [BREAKING] Changed the encoding of inputs notes in the advice map for consumed notes (#707).
- Created additional `emit` events for kernel related `.masm` procedures (#708).
- Implemented `build_recipient_hash` procedure to build recipient hash for custom notes (#710).
- Removed the `mock` crate in favor of having mock code behind the `testing` flag in remaining crates (#711).
- [BREAKING] Created `auth` module for `TransactionAuthenticator` and other related objects (#714).
- Added validation for the output stack to make sure it was properly cleaned (#717).
- Made `DataStore` conditionally async using `winter-maybe-async` (#725).
- Changed note pointer from Memory `note_ptr` to `note_index` (#728).
- [BREAKING] Changed rng to mutable reference in note creation functions (#733).
- [BREAKING] Replaced `ToNullifier` trait with `ToInputNoteCommitments`, which includes the `note_id` for delayed note authentication (#732).
- Added `Option<NoteTag>`to `NoteFile` (#741).
- Fixed documentation and added `make doc` CI job (#746).
- Updated and improved [.pre-commit-config.yaml](.pre-commit-config.yaml) file (#748).
- Created `get_serial_number` procedure to get the serial num of the currently processed note (#760).
- [BREAKING] Added support for conversion from `Nullifier` to `InputNoteCommitment`, commitment header return reference (#774).
- Added `compute_inputs_hash` procedure for hash computation of the arbitrary number of note inputs (#750).

## 0.3.1 (2024-06-12)

- Replaced `cargo-make` with just `make` for running tasks (#696).
- Made `DataStore` conditionally async using `winter-maybe-async` (#725)
- Fixed `StorageMap`s implementation and included into apply_delta (#745)

## 0.3.0 (2024-05-14)

- Introduce the `miden-bench-tx` crate used for transactions benchmarking (#577).
- [BREAKING] Removed the transaction script root output from the transaction kernel (#608).
- [BREAKING] Refactored account update details, moved `Block` to `miden-objects` (#618, #621).
- [BREAKING] Made `TransactionExecutor` generic over `TransactionAuthenticator` (#628).
- [BREAKING] Changed type of `version` and `timestamp` fields to `u32`, moved `version` to the beginning of block header (#639).
- [BREAKING] Renamed `NoteEnvelope` into `NoteHeader` and introduced `NoteDetails` (#664).
- [BREAKING] Updated `create_swap_note()` procedure to return `NoteDetails` and defined SWAP note tag format (#665).
- Implemented `OutputNoteBuilder` (#669).
- [BREAKING] Added support for full details of private notes, renamed `OutputNote` variants and changed their meaning (#673).
- [BREAKING] Added `add_asset_to_note` procedure to the transaction kernel (#674).
- Made `TransactionArgs::add_expected_output_note()` more flexible (#681).
- [BREAKING] Enabled support for notes without assets and refactored `create_note` procedure in the transaction kernel (#686).

## 0.2.3 (2024-04-26) - `miden-tx` crate only

- Fixed handling of debug mode in `TransactionExecutor` (#627)

## 0.2.2 (2024-04-23) - `miden-tx` crate only

- Added `with_debug_mode()` methods to `TransactionCompiler` and `TransactionExecutor` (#562).

## 0.2.1 (2024-04-12)

- [BREAKING] Return a reference to `NoteMetadata` from output notes (#593).
- Add more type conversions for `NoteType` (#597).
- Fix note input padding for expected output notes (#598).

## 0.2.0 (2024-04-11)

- [BREAKING] Implement support for public accounts (#481, #485, #538).
- [BREAKING] Implement support for public notes (#515, #540, #572).
- Improved `ProvenTransaction` validation (#532).
- [BREAKING] Updated `no-std` setup (#533).
- Improved `ProvenTransaction` serialization (#543).
- Implemented note tree wrapper structs (#560).
- [BREAKING] Migrated to v0.9 version of Miden VM (#567).
- [BREAKING] Added account storage type parameter to `create_basic_wallet` and `create_basic_fungible_faucet` (miden-lib
  crate only) (#587).
- Removed serialization of source locations from account code (#590).

## 0.1.1 (2024-03-07) - `miden-objects` crate only

- Added `BlockHeader::mock()` method (#511)

## 0.1.0 (2024-03-05)

- Initial release.<|MERGE_RESOLUTION|>--- conflicted
+++ resolved
@@ -4,16 +4,6 @@
 
 ### Changes
 
-<<<<<<< HEAD
-=======
-- Implemented `to_hex` for `AccountIdPrefix` and `epoch_block_num` for `BlockHeader` (#1039).
-- Added tracing to the `miden-tx-prover` CLI (#1014).
-- Added health check endpoints to the prover service (#1006).
-- Implemented serialization for `AccountHeader` (#996).
-- Updated Pingora crates to 0.4 and added polling time to the configuration file (#997).
-- Added support for `miden-tx-prover` proxy to update workers on a running proxy (#989).
-- Refactored `miden-tx-prover` proxy load balancing strategy (#976).
->>>>>>> 487e8b93
 - [BREAKING] Better error display when queues are full in the prover service (#967).
 - [BREAKING] Remove `AccountBuilder::build_testing` and make `Account::initialize_from_components` private (#969).
 - [BREAKING] Add error messages to errors and implement `core::error::Error` (#974).
@@ -31,6 +21,7 @@
 - Added tracing to the `miden-tx-prover` CLI (#1014).
 - Introduced `ComponentPackage` and `ComponentConfig` with TOML serialization (#1015).
 - Removed workers list from the proxy configuration file (#1018).
+- Implemented `to_hex` for `AccountIdPrefix` and `epoch_block_num` for `BlockHeader` (#1039).
 
 ## 0.6.2 (2024-11-20)
 
