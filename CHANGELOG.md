# Changelog

<<<<<<< HEAD
## 0.6.1 (2024-11-08)

### Features

- [BREAKING] Added CLI for the transaction prover services both the workers and the proxy (#955).

### Fixes

- Fixed `AccountId::new_with_type_and_mode()` (#958). 

=======
>>>>>>> 96e60069
## 0.6.0 (2024-11-05)

### Features

- Created a proving service that receives `TransactionWitness` and returns the proof using gRPC (#881).
- Implemented ability to invoke procedures against the foreign account (#882, #890, #896).
- Implemented kernel procedure to set transaction expiration block delta (#897).
- [BREAKING] Introduce a new way to build `Account`s from `AccountComponent`s (#941).
- [BREAKING] Introduce an `AccountBuilder` (#952).

### Changes

- [BREAKING] Changed `TransactionExecutor` and `TransactionHost` to use trait objects (#897).
- Made note scripts public (#880).
- Implemented serialization for `TransactionWitness`, `ChainMmr`, `TransactionInputs` and `TransactionArgs` (#888).
- [BREAKING] Renamed the `TransactionProver` struct to `LocalTransactionProver` and added the `TransactionProver` trait (#865).
- Implemented `Display`, `TryFrom<&str>` and `FromStr` for `AccountStorageMode` (#861).
- Implemented offset based storage access (#843).
- [BREAKING] `AccountStorageType` enum was renamed to `AccountStorageMode` along with its variants (#854).
- [BREAKING] `AccountStub` structure was renamed to `AccountHeader` (#855).
- [BREAKING] Kernel procedures now have to be invoked using `dynexec` instruction (#803).
- Refactored `AccountStorage` from `Smt` to sequential hash (#846).
- [BREAKING] Refactored batch/block note trees (#834).
- Set all procedures storage offsets of faucet accounts to `1` (#875).
- Added `AccountStorageHeader` (#876).
- Implemented generation of transaction kernel procedure hashes in build.rs (#887).
- [BREAKING] `send_asset` procedure was removed from the basic wallet (#829).
- [BREAKING] Updated limits, introduced additional limits (#889).
- Introduced `AccountDelta` maximum size limit of 32 KiB (#889).
- [BREAKING] Moved `MAX_NUM_FOREIGN_ACCOUNTS` into `miden-objects` (#904).
- Implemented `storage_size`, updated storage bounds (#886).
- [BREAKING] Auto-generate `KERNEL_ERRORS` list from the transaction kernel's MASM files and rework error constant names (#906).
- Implement `Serializable` for `FungibleAsset` (#907).
- [BREAKING] Changed `TransactionProver` trait to be `maybe_async_trait` based on the `async` feature (#913).
- [BREAKING] Changed type of `EMPTY_STORAGE_MAP_ROOT` constant to `RpoDigst`, which references constant from `miden-crypto` (#916).
- Added `RemoteTransactionProver` struct to `miden-tx-prover` (#921).
- [BREAKING] Migrated to v0.11 version of Miden VM (#929).
- Added `total_cycles` and `trace_length` to the `TransactionMeasurements` (#953).
- Added ability to load libraries into `TransactionExecutor` and `LocalTransactionProver` (#954).

## 0.5.1 (2024-08-28) - `miden-objects` crate only

- Implemented `PrettyPrint` and `Display` for `NoteScript`.

## 0.5.0 (2024-08-27)

### Features

- [BREAKING] Increase of nonce does not require changes in account state any more (#796).
- Changed `AccountCode` procedures from merkle tree to sequential hash + added storage_offset support (#763).
- Implemented merging of account deltas (#797).
- Implemented `create_note` and `move_asset_into_note` basic wallet procedures (#808).
- Made `miden_lib::notes::build_swap_tag()` function public (#817).
- [BREAKING] Changed the `NoteFile::NoteDetails` type to struct and added a `after_block_num` field (#823).

### Changes

- Renamed "consumed" and "created" notes into "input" and "output" respectively (#791).
- [BREAKING] Renamed `NoteType::OffChain` into `NoteType::Private`.
- [BREAKING] Renamed public accessors of the `Block` struct to match the updated fields (#791).
- [BREAKING] Changed the `TransactionArgs` to use `AdviceInputs` (#793).
- Setters in `memory` module don't drop the setting `Word` anymore (#795).
- Added `CHANGELOG.md` warning message on CI (#799).
- Added high-level methods for `MockChain` and related structures (#807).
- [BREAKING] Renamed `NoteExecutionHint` to `NoteExecutionMode` and added new `NoteExecutionHint` to `NoteMetadata` (#812, #816).
- [BREAKING] Changed the interface of the `miden::tx::add_asset_to_note` (#808).
- [BREAKING] Refactored and simplified `NoteOrigin` and `NoteInclusionProof` structs (#810, #814).
- [BREAKING] Refactored account storage and vault deltas (#822).
- Added serialization and equality comparison for `TransactionScript` (#824).
- [BREAKING] Migrated to Miden VM v0.10 (#826).
- Added conversions for `NoteExecutionHint` (#827).
- [BREAKING] Removed `serde`-based serialization from `miden-object` structs (#838).

## 0.4.0 (2024-07-03)

### Features

- [BREAKING] Introduce `OutputNote::Partial` variant (#698).
- [BREAKING] Added support for input notes with delayed verification of inclusion proofs (#724, #732, #759, #770, #772).
- Added new `NoteFile` object to represent serialized notes (#721).
- Added transaction IDs to the `Block` struct (#734).
- Added ability for users to set the aux field when creating a note (#752).

### Enhancements

- Replaced `cargo-make` with just `make` for running tasks (#696).
- [BREAKING] Split `Account` struct constructor into `new()` and `from_parts()` (#699).
- Generalized `build_recipient_hash` procedure to build recipient hash for custom notes (#706).
- [BREAKING] Changed the encoding of inputs notes in the advice map for consumed notes (#707).
- Created additional `emit` events for kernel related `.masm` procedures (#708).
- Implemented `build_recipient_hash` procedure to build recipient hash for custom notes (#710).
- Removed the `mock` crate in favor of having mock code behind the `testing` flag in remaining crates (#711).
- [BREAKING] Created `auth` module for `TransactionAuthenticator` and other related objects (#714).
- Added validation for the output stack to make sure it was properly cleaned (#717).
- Made `DataStore` conditionally async using `winter-maybe-async` (#725).
- Changed note pointer from Memory `note_ptr` to `note_index` (#728).
- [BREAKING] Changed rng to mutable reference in note creation functions (#733).
- [BREAKING] Replaced `ToNullifier` trait with `ToInputNoteCommitments`, which includes the `note_id` for delayed note authentication (#732).
- Added `Option<NoteTag>`to `NoteFile` (#741).
- Fixed documentation and added `make doc` CI job (#746).
- Updated and improved [.pre-commit-config.yaml](.pre-commit-config.yaml) file (#748).
- Created `get_serial_number` procedure to get the serial num of the currently processed note (#760).
- [BREAKING] Added support for conversion from `Nullifier` to `InputNoteCommitment`, commitment header return reference (#774).
- Added `compute_inputs_hash` procedure for hash computation of the arbitrary number of note inputs (#750).

## 0.3.1 (2024-06-12)

- Replaced `cargo-make` with just `make` for running tasks (#696).
- Made `DataStore` conditionally async using `winter-maybe-async` (#725)
- Fixed `StorageMap`s implementation and included into apply_delta (#745)

## 0.3.0 (2024-05-14)

- Introduce the `miden-bench-tx` crate used for transactions benchmarking (#577).
- [BREAKING] Removed the transaction script root output from the transaction kernel (#608).
- [BREAKING] Refactored account update details, moved `Block` to `miden-objects` (#618, #621).
- [BREAKING] Made `TransactionExecutor` generic over `TransactionAuthenticator` (#628).
- [BREAKING] Changed type of `version` and `timestamp` fields to `u32`, moved `version` to the beginning of block header (#639).
- [BREAKING] Renamed `NoteEnvelope` into `NoteHeader` and introduced `NoteDetails` (#664).
- [BREAKING] Updated `create_swap_note()` procedure to return `NoteDetails` and defined SWAP note tag format (#665).
- Implemented `OutputNoteBuilder` (#669).
- [BREAKING] Added support for full details of private notes, renamed `OutputNote` variants and changed their meaning (#673).
- [BREAKING] Added `add_asset_to_note` procedure to the transaction kernel (#674).
- Made `TransactionArgs::add_expected_output_note()` more flexible (#681).
- [BREAKING] Enabled support for notes without assets and refactored `create_note` procedure in the transaction kernel (#686).

## 0.2.3 (2024-04-26) - `miden-tx` crate only

- Fixed handling of debug mode in `TransactionExecutor` (#627)

## 0.2.2 (2024-04-23) - `miden-tx` crate only

- Added `with_debug_mode()` methods to `TransactionCompiler` and `TransactionExecutor` (#562).

## 0.2.1 (2024-04-12)

- [BREAKING] Return a reference to `NoteMetadata` from output notes (#593).
- Add more type conversions for `NoteType` (#597).
- Fix note input padding for expected output notes (#598).

## 0.2.0 (2024-04-11)

- [BREAKING] Implement support for public accounts (#481, #485, #538).
- [BREAKING] Implement support for public notes (#515, #540, #572).
- Improved `ProvenTransaction` validation (#532).
- [BREAKING] Updated `no-std` setup (#533).
- Improved `ProvenTransaction` serialization (#543).
- Implemented note tree wrapper structs (#560).
- [BREAKING] Migrated to v0.9 version of Miden VM (#567).
- [BREAKING] Added account storage type parameter to `create_basic_wallet` and `create_basic_fungible_faucet` (miden-lib
  crate only) (#587).
- Removed serialization of source locations from account code (#590).

## 0.1.1 (2024-03-07) - `miden-objects` crate only

- Added `BlockHeader::mock()` method (#511)

## 0.1.0 (2024-03-05)

- Initial release.<|MERGE_RESOLUTION|>--- conflicted
+++ resolved
@@ -1,7 +1,4 @@
 # Changelog
-
-<<<<<<< HEAD
-## 0.6.1 (2024-11-08)
 
 ### Features
 
@@ -11,8 +8,6 @@
 
 - Fixed `AccountId::new_with_type_and_mode()` (#958). 
 
-=======
->>>>>>> 96e60069
 ## 0.6.0 (2024-11-05)
 
 ### Features
