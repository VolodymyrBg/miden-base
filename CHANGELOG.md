# Changelog

## 0.7.0 (TBD)

### Changes

<<<<<<< HEAD
- Introduced `ComponentPackage` and `ComponentConfig` with TOML serialization (#1015).
- Removed workers list from the proxy configuration file (#1018).
=======
- Added tracing to the `miden-tx-prover` CLI (#1014).
>>>>>>> 64d7a2e5
- Added health check endpoints to the prover service (#1006).
- Implemented serialization for `AccountHeader` (#996).
- Updated Pingora crates to 0.4 and added polling time to the configuration file (#997).
- Added support for `miden-tx-prover` proxy to update workers on a running proxy (#989).
- Refactored `miden-tx-prover` proxy load balancing strategy (#976).
- [BREAKING] Better error display when queues are full in the prover service (#967).
- [BREAKING] Remove `AccountBuilder::build_testing` and make `Account::initialize_from_components` private (#969).
- [BREAKING] Add error messages to errors and implement `core::error::Error` (#974).
- Implemented new `digest_from_hex!` macro (#984).
- Added Format Guidebook to the `miden-lib` crate (#987).
- Added conversion from `Account` to `AccountDelta` for initial account state representation as delta (#983).
- [BREAKING] Added `miden::note::get_script_hash` procedure (#995).
- [BREAKING] Refactor error messages in `miden-lib` and `miden-tx` and use `thiserror` 2.0 (#1005).
- [BREAKING] Extend `AccountId` to two `Felt`s and require block hash in derivation (#982).
- Removed workers list from the proxy configuration file (#1018).

## 0.6.2 (2024-11-20)

- Avoid writing to the filesystem during docs.rs build (#970).

## 0.6.1 (2024-11-08)

### Features

- [BREAKING] Added CLI for the transaction prover services both the workers and the proxy (#955).

### Fixes

- Fixed `AccountId::new_with_type_and_mode()` (#958).
- Updated the ABI for the assembly procedures (#971).

## 0.6.0 (2024-11-05)

### Features

- Created a proving service that receives `TransactionWitness` and returns the proof using gRPC (#881).
- Implemented ability to invoke procedures against the foreign account (#882, #890, #896).
- Implemented kernel procedure to set transaction expiration block delta (#897).
- [BREAKING] Introduce a new way to build `Account`s from `AccountComponent`s (#941).
- [BREAKING] Introduce an `AccountBuilder` (#952).

### Changes

- [BREAKING] Changed `TransactionExecutor` and `TransactionHost` to use trait objects (#897).
- Made note scripts public (#880).
- Implemented serialization for `TransactionWitness`, `ChainMmr`, `TransactionInputs` and `TransactionArgs` (#888).
- [BREAKING] Renamed the `TransactionProver` struct to `LocalTransactionProver` and added the `TransactionProver` trait (#865).
- Implemented `Display`, `TryFrom<&str>` and `FromStr` for `AccountStorageMode` (#861).
- Implemented offset based storage access (#843).
- [BREAKING] `AccountStorageType` enum was renamed to `AccountStorageMode` along with its variants (#854).
- [BREAKING] `AccountStub` structure was renamed to `AccountHeader` (#855).
- [BREAKING] Kernel procedures now have to be invoked using `dynexec` instruction (#803).
- Refactored `AccountStorage` from `Smt` to sequential hash (#846).
- [BREAKING] Refactored batch/block note trees (#834).
- Set all procedures storage offsets of faucet accounts to `1` (#875).
- Added `AccountStorageHeader` (#876).
- Implemented generation of transaction kernel procedure hashes in build.rs (#887).
- [BREAKING] `send_asset` procedure was removed from the basic wallet (#829).
- [BREAKING] Updated limits, introduced additional limits (#889).
- Introduced `AccountDelta` maximum size limit of 32 KiB (#889).
- [BREAKING] Moved `MAX_NUM_FOREIGN_ACCOUNTS` into `miden-objects` (#904).
- Implemented `storage_size`, updated storage bounds (#886).
- [BREAKING] Auto-generate `KERNEL_ERRORS` list from the transaction kernel's MASM files and rework error constant names (#906).
- Implement `Serializable` for `FungibleAsset` (#907).
- [BREAKING] Changed `TransactionProver` trait to be `maybe_async_trait` based on the `async` feature (#913).
- [BREAKING] Changed type of `EMPTY_STORAGE_MAP_ROOT` constant to `RpoDigst`, which references constant from `miden-crypto` (#916).
- Added `RemoteTransactionProver` struct to `miden-tx-prover` (#921).
- [BREAKING] Migrated to v0.11 version of Miden VM (#929).
- Added `total_cycles` and `trace_length` to the `TransactionMeasurements` (#953).
- Added ability to load libraries into `TransactionExecutor` and `LocalTransactionProver` (#954).

## 0.5.1 (2024-08-28) - `miden-objects` crate only

- Implemented `PrettyPrint` and `Display` for `NoteScript`.

## 0.5.0 (2024-08-27)

### Features

- [BREAKING] Increase of nonce does not require changes in account state any more (#796).
- Changed `AccountCode` procedures from merkle tree to sequential hash + added storage_offset support (#763).
- Implemented merging of account deltas (#797).
- Implemented `create_note` and `move_asset_into_note` basic wallet procedures (#808).
- Made `miden_lib::notes::build_swap_tag()` function public (#817).
- [BREAKING] Changed the `NoteFile::NoteDetails` type to struct and added a `after_block_num` field (#823).

### Changes

- Renamed "consumed" and "created" notes into "input" and "output" respectively (#791).
- [BREAKING] Renamed `NoteType::OffChain` into `NoteType::Private`.
- [BREAKING] Renamed public accessors of the `Block` struct to match the updated fields (#791).
- [BREAKING] Changed the `TransactionArgs` to use `AdviceInputs` (#793).
- Setters in `memory` module don't drop the setting `Word` anymore (#795).
- Added `CHANGELOG.md` warning message on CI (#799).
- Added high-level methods for `MockChain` and related structures (#807).
- [BREAKING] Renamed `NoteExecutionHint` to `NoteExecutionMode` and added new `NoteExecutionHint` to `NoteMetadata` (#812, #816).
- [BREAKING] Changed the interface of the `miden::tx::add_asset_to_note` (#808).
- [BREAKING] Refactored and simplified `NoteOrigin` and `NoteInclusionProof` structs (#810, #814).
- [BREAKING] Refactored account storage and vault deltas (#822).
- Added serialization and equality comparison for `TransactionScript` (#824).
- [BREAKING] Migrated to Miden VM v0.10 (#826).
- Added conversions for `NoteExecutionHint` (#827).
- [BREAKING] Removed `serde`-based serialization from `miden-object` structs (#838).

## 0.4.0 (2024-07-03)

### Features

- [BREAKING] Introduce `OutputNote::Partial` variant (#698).
- [BREAKING] Added support for input notes with delayed verification of inclusion proofs (#724, #732, #759, #770, #772).
- Added new `NoteFile` object to represent serialized notes (#721).
- Added transaction IDs to the `Block` struct (#734).
- Added ability for users to set the aux field when creating a note (#752).

### Enhancements

- Replaced `cargo-make` with just `make` for running tasks (#696).
- [BREAKING] Split `Account` struct constructor into `new()` and `from_parts()` (#699).
- Generalized `build_recipient_hash` procedure to build recipient hash for custom notes (#706).
- [BREAKING] Changed the encoding of inputs notes in the advice map for consumed notes (#707).
- Created additional `emit` events for kernel related `.masm` procedures (#708).
- Implemented `build_recipient_hash` procedure to build recipient hash for custom notes (#710).
- Removed the `mock` crate in favor of having mock code behind the `testing` flag in remaining crates (#711).
- [BREAKING] Created `auth` module for `TransactionAuthenticator` and other related objects (#714).
- Added validation for the output stack to make sure it was properly cleaned (#717).
- Made `DataStore` conditionally async using `winter-maybe-async` (#725).
- Changed note pointer from Memory `note_ptr` to `note_index` (#728).
- [BREAKING] Changed rng to mutable reference in note creation functions (#733).
- [BREAKING] Replaced `ToNullifier` trait with `ToInputNoteCommitments`, which includes the `note_id` for delayed note authentication (#732).
- Added `Option<NoteTag>`to `NoteFile` (#741).
- Fixed documentation and added `make doc` CI job (#746).
- Updated and improved [.pre-commit-config.yaml](.pre-commit-config.yaml) file (#748).
- Created `get_serial_number` procedure to get the serial num of the currently processed note (#760).
- [BREAKING] Added support for conversion from `Nullifier` to `InputNoteCommitment`, commitment header return reference (#774).
- Added `compute_inputs_hash` procedure for hash computation of the arbitrary number of note inputs (#750).

## 0.3.1 (2024-06-12)

- Replaced `cargo-make` with just `make` for running tasks (#696).
- Made `DataStore` conditionally async using `winter-maybe-async` (#725)
- Fixed `StorageMap`s implementation and included into apply_delta (#745)

## 0.3.0 (2024-05-14)

- Introduce the `miden-bench-tx` crate used for transactions benchmarking (#577).
- [BREAKING] Removed the transaction script root output from the transaction kernel (#608).
- [BREAKING] Refactored account update details, moved `Block` to `miden-objects` (#618, #621).
- [BREAKING] Made `TransactionExecutor` generic over `TransactionAuthenticator` (#628).
- [BREAKING] Changed type of `version` and `timestamp` fields to `u32`, moved `version` to the beginning of block header (#639).
- [BREAKING] Renamed `NoteEnvelope` into `NoteHeader` and introduced `NoteDetails` (#664).
- [BREAKING] Updated `create_swap_note()` procedure to return `NoteDetails` and defined SWAP note tag format (#665).
- Implemented `OutputNoteBuilder` (#669).
- [BREAKING] Added support for full details of private notes, renamed `OutputNote` variants and changed their meaning (#673).
- [BREAKING] Added `add_asset_to_note` procedure to the transaction kernel (#674).
- Made `TransactionArgs::add_expected_output_note()` more flexible (#681).
- [BREAKING] Enabled support for notes without assets and refactored `create_note` procedure in the transaction kernel (#686).

## 0.2.3 (2024-04-26) - `miden-tx` crate only

- Fixed handling of debug mode in `TransactionExecutor` (#627)

## 0.2.2 (2024-04-23) - `miden-tx` crate only

- Added `with_debug_mode()` methods to `TransactionCompiler` and `TransactionExecutor` (#562).

## 0.2.1 (2024-04-12)

- [BREAKING] Return a reference to `NoteMetadata` from output notes (#593).
- Add more type conversions for `NoteType` (#597).
- Fix note input padding for expected output notes (#598).

## 0.2.0 (2024-04-11)

- [BREAKING] Implement support for public accounts (#481, #485, #538).
- [BREAKING] Implement support for public notes (#515, #540, #572).
- Improved `ProvenTransaction` validation (#532).
- [BREAKING] Updated `no-std` setup (#533).
- Improved `ProvenTransaction` serialization (#543).
- Implemented note tree wrapper structs (#560).
- [BREAKING] Migrated to v0.9 version of Miden VM (#567).
- [BREAKING] Added account storage type parameter to `create_basic_wallet` and `create_basic_fungible_faucet` (miden-lib
  crate only) (#587).
- Removed serialization of source locations from account code (#590).

## 0.1.1 (2024-03-07) - `miden-objects` crate only

- Added `BlockHeader::mock()` method (#511)

## 0.1.0 (2024-03-05)

- Initial release.<|MERGE_RESOLUTION|>--- conflicted
+++ resolved
@@ -4,26 +4,22 @@
 
 ### Changes
 
-<<<<<<< HEAD
-- Introduced `ComponentPackage` and `ComponentConfig` with TOML serialization (#1015).
-- Removed workers list from the proxy configuration file (#1018).
-=======
-- Added tracing to the `miden-tx-prover` CLI (#1014).
->>>>>>> 64d7a2e5
-- Added health check endpoints to the prover service (#1006).
-- Implemented serialization for `AccountHeader` (#996).
-- Updated Pingora crates to 0.4 and added polling time to the configuration file (#997).
-- Added support for `miden-tx-prover` proxy to update workers on a running proxy (#989).
-- Refactored `miden-tx-prover` proxy load balancing strategy (#976).
 - [BREAKING] Better error display when queues are full in the prover service (#967).
 - [BREAKING] Remove `AccountBuilder::build_testing` and make `Account::initialize_from_components` private (#969).
 - [BREAKING] Add error messages to errors and implement `core::error::Error` (#974).
+- Refactored `miden-tx-prover` proxy load balancing strategy (#976).
+- [BREAKING] Extend `AccountId` to two `Felt`s and require block hash in derivation (#982).
+- Added conversion from `Account` to `AccountDelta` for initial account state representation as delta (#983).
 - Implemented new `digest_from_hex!` macro (#984).
 - Added Format Guidebook to the `miden-lib` crate (#987).
-- Added conversion from `Account` to `AccountDelta` for initial account state representation as delta (#983).
+- Added support for `miden-tx-prover` proxy to update workers on a running proxy (#989).
 - [BREAKING] Added `miden::note::get_script_hash` procedure (#995).
+- Implemented serialization for `AccountHeader` (#996).
+- Updated Pingora crates to 0.4 and added polling time to the configuration file (#997).
 - [BREAKING] Refactor error messages in `miden-lib` and `miden-tx` and use `thiserror` 2.0 (#1005).
-- [BREAKING] Extend `AccountId` to two `Felt`s and require block hash in derivation (#982).
+- Added health check endpoints to the prover service (#1006).
+- Added tracing to the `miden-tx-prover` CLI (#1014).
+- Introduced `ComponentPackage` and `ComponentConfig` with TOML serialization (#1015).
 - Removed workers list from the proxy configuration file (#1018).
 
 ## 0.6.2 (2024-11-20)
