--- conflicted
+++ resolved
@@ -93,17 +93,11 @@
 ```arduino
 use.miden::contracts::auth::basic->auth_tx
 
-<<<<<<< HEAD
-    begin
-        padw padw padw padw
-        call.auth_tx::auth_tx_rpo_falcon512
-        dropw dropw dropw dropw
-    end
-=======
 begin
+    padw padw padw padw
     call.auth_tx::auth_tx_rpo_falcon512
+    dropw dropw dropw dropw
 end
->>>>>>> e2f6883d
 ```
 
 > **Note**
