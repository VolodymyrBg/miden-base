extern crate alloc;

<<<<<<< HEAD
use miden_lib::transaction::TransactionKernel;
=======
use alloc::sync::Arc;

use miden_lib::accounts::{auth::RpoFalcon512, faucets::BasicFungibleFaucet};
>>>>>>> 764d73b3
use miden_objects::{
    assets::{Asset, FungibleAsset},
    notes::{NoteAssets, NoteExecutionHint, NoteId, NoteMetadata, NoteTag, NoteType},
<<<<<<< HEAD
    testing::prepare_word,
    transaction::TransactionScript,
    Felt,
};
use miden_tx::{
    testing::{Auth, MockChain},
    tx_kernel_errors::ERR_FUNGIBLE_ASSET_DISTRIBUTE_WOULD_CAUSE_MAX_SUPPLY_TO_BE_EXCEEDED,
=======
    testing::{prepare_word, storage::FAUCET_STORAGE_DATA_SLOT},
    Felt, Word, ZERO,
>>>>>>> 764d73b3
};

use crate::{
    assert_transaction_executor_error, get_note_with_fungible_asset_and_script,
    prove_and_verify_transaction,
};

// TESTS MINT FUNGIBLE ASSET
// ================================================================================================

#[test]
fn prove_faucet_contract_mint_fungible_asset_succeeds() {
    // CONSTRUCT AND EXECUTE TX (Success)
    // --------------------------------------------------------------------------------------------
    let mut mock_chain = MockChain::new();
    let faucet = mock_chain.add_existing_faucet(Auth::BasicAuth, "TST", 200, None);

    let recipient = [Felt::new(0), Felt::new(1), Felt::new(2), Felt::new(3)];
    let tag = NoteTag::for_local_use_case(0, 0).unwrap();
    let aux = Felt::new(27);
    let note_execution_hint = NoteExecutionHint::on_block_slot(5, 6, 7);
    let note_type = NoteType::Private;
    let amount = Felt::new(100);

    assert_eq!(tag.validate(note_type), Ok(tag));

    let tx_script_code = format!(
        "
            begin

                push.{recipient}
                push.{note_execution_hint}
                push.{note_type}
                push.{aux}
                push.{tag}
                push.{amount}
                call.::miden::contracts::faucets::basic_fungible::distribute

                call.::miden::contracts::auth::basic::auth_tx_rpo_falcon512
                dropw dropw drop
            end
            ",
        note_type = note_type as u8,
        recipient = prepare_word(&recipient),
        aux = aux,
        tag = u32::from(tag),
        note_execution_hint = Felt::from(note_execution_hint)
    );

    let tx_script =
        TransactionScript::compile(tx_script_code, vec![], TransactionKernel::testing_assembler())
            .unwrap();
    let tx_context = mock_chain
        .build_tx_context(faucet.account().id(), &[], &[])
        .tx_script(tx_script)
        .build();

    let executed_transaction = tx_context.execute().unwrap();

    prove_and_verify_transaction(executed_transaction.clone()).unwrap();

    let fungible_asset: Asset =
        FungibleAsset::new(faucet.account().id(), amount.into()).unwrap().into();

    let output_note = executed_transaction.output_notes().get_note(0).clone();

    let assets = NoteAssets::new(vec![fungible_asset]).unwrap();
    let id = NoteId::new(recipient.into(), assets.commitment());

    assert_eq!(output_note.id(), id);
    assert_eq!(
        output_note.metadata(),
        &NoteMetadata::new(faucet.account().id(), NoteType::Private, tag, note_execution_hint, aux)
            .unwrap()
    );
}

#[test]
fn faucet_contract_mint_fungible_asset_fails_exceeds_max_supply() {
    // CONSTRUCT AND EXECUTE TX (Failure)
    // --------------------------------------------------------------------------------------------
    let mut mock_chain = MockChain::new();
    let faucet: miden_tx::testing::MockFungibleFaucet =
        mock_chain.add_existing_faucet(Auth::BasicAuth, "TST", 200u64, None);

    let recipient = [Felt::new(0), Felt::new(1), Felt::new(2), Felt::new(3)];
    let aux = Felt::new(27);
    let tag = Felt::new(4);
    let amount = Felt::new(250);

    let tx_script_code = format!(
        "
            begin
                push.{recipient}
                push.{note_type}
                push.{aux}
                push.{tag}
                push.{amount}
                call.::miden::contracts::faucets::basic_fungible::distribute

                call.::miden::contracts::auth::basic::auth_tx_rpo_falcon512
                dropw dropw
            end
            ",
        note_type = NoteType::Private as u8,
        recipient = prepare_word(&recipient),
    );

    let tx_script =
        TransactionScript::compile(tx_script_code, vec![], TransactionKernel::testing_assembler())
            .unwrap();
    let tx = mock_chain
        .build_tx_context(faucet.account().id(), &[], &[])
        .tx_script(tx_script)
        .build()
        .execute();

    // Execute the transaction and get the witness
    assert_transaction_executor_error!(
        tx,
        ERR_FUNGIBLE_ASSET_DISTRIBUTE_WOULD_CAUSE_MAX_SUPPLY_TO_BE_EXCEEDED
    );
}

// TESTS BURN FUNGIBLE ASSET
// ================================================================================================

#[test]
fn prove_faucet_contract_burn_fungible_asset_succeeds() {
    let mut mock_chain = MockChain::new();
    let faucet = mock_chain.add_existing_faucet(Auth::BasicAuth, "TST", 200, Some(100));

    let fungible_asset = FungibleAsset::new(faucet.account().id(), 100).unwrap();

    // The Fungible Faucet component is added as the first component, so it's storage slot offset
    // will be 1. Check that max_supply at the word's index 0 is 200. The remainder of the word
    // is initialized with the metadata of the faucet which we don't need to check.
    assert_eq!(faucet.account().storage().get_item(1).unwrap()[0], Felt::new(200));

    // Check that the faucet reserved slot has been correctly initialised.
    // The already issued amount should be 100.
    assert_eq!(faucet.account().storage().get_item(0).unwrap()[3], Felt::new(100));

    // need to create a note with the fungible asset to be burned
    let note_script = "
        # burn the asset
        begin
            exec.::miden::note::get_assets drop
            mem_loadw
            call.::miden::contracts::faucets::basic_fungible::burn
        end
        ";

    let note = get_note_with_fungible_asset_and_script(fungible_asset, note_script);

    mock_chain.add_pending_note(note.clone());
    mock_chain.seal_block(None);

    // CONSTRUCT AND EXECUTE TX (Success)
    // --------------------------------------------------------------------------------------------
    // Execute the transaction and get the witness
    let executed_transaction = mock_chain
        .build_tx_context(faucet.account().id(), &[note.id()], &[])
        .build()
        .execute()
        .unwrap();

    // Prove, serialize/deserialize and verify the transaction
    prove_and_verify_transaction(executed_transaction.clone()).unwrap();

    // check that the account burned the asset
    assert_eq!(executed_transaction.account_delta().nonce(), Some(Felt::new(3)));
    assert_eq!(executed_transaction.input_notes().get_note(0).id(), note.id());
}<|MERGE_RESOLUTION|>--- conflicted
+++ resolved
@@ -1,27 +1,13 @@
 extern crate alloc;
 
-<<<<<<< HEAD
-use miden_lib::transaction::TransactionKernel;
-=======
 use alloc::sync::Arc;
 
 use miden_lib::accounts::{auth::RpoFalcon512, faucets::BasicFungibleFaucet};
->>>>>>> 764d73b3
 use miden_objects::{
     assets::{Asset, FungibleAsset},
     notes::{NoteAssets, NoteExecutionHint, NoteId, NoteMetadata, NoteTag, NoteType},
-<<<<<<< HEAD
-    testing::prepare_word,
-    transaction::TransactionScript,
-    Felt,
-};
-use miden_tx::{
-    testing::{Auth, MockChain},
-    tx_kernel_errors::ERR_FUNGIBLE_ASSET_DISTRIBUTE_WOULD_CAUSE_MAX_SUPPLY_TO_BE_EXCEEDED,
-=======
     testing::{prepare_word, storage::FAUCET_STORAGE_DATA_SLOT},
     Felt, Word, ZERO,
->>>>>>> 764d73b3
 };
 
 use crate::{
